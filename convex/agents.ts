import { components } from "./_generated/api";
import { internal } from "./_generated/api";
import { Agent } from "@convex-dev/agent";
<<<<<<< HEAD
import {
  createThread as createAgentThread,
  listMessages,
} from "@convex-dev/agent";
=======
import { createThread as createAgentThread, listMessages } from "@convex-dev/agent";
>>>>>>> d4facf32
import { createOpenRouter } from "@openrouter/ai-sdk-provider";
import { action, query, mutation, internalMutation } from "./_generated/server";
import { v } from "convex/values";
import { openai } from "@ai-sdk/openai";
// Simple auth function for Privy integration
const getAuthUserId = async (ctx: any) => {
  // For now, we'll use a simple approach - get user from the action args
  // In production, you'd validate the Privy token here
  return ctx.auth?.userId || null;
};

// Create OpenRouter instance
const openrouter = createOpenRouter({
  apiKey: process.env.OPENROUTER_API_KEY!,
  compatibility: 'strict', // Use strict mode for full OpenRouter features
});

// Helper function to create GPThree agent with specified model and optional system enhancement
function createGPThreeAgent(modelId: string, systemEnhancement?: string) {
  const baseInstructions = `You are GPThree, a privacy-first AI assistant that helps users with any task while maintaining the highest standards of privacy and security.

You help users with:
- Code review, debugging, and software development
- Data analysis and visualization
- Research assistance with proper citations
- Professional writing and content creation
- Problem-solving and analytical thinking
- Learning new concepts and skills

Key principles:
- Always prioritize user privacy and data security
- Provide accurate, well-researched information
- Explain complex concepts in clear, accessible language
- Offer multiple perspectives and approaches when appropriate
- Maintain a helpful, professional, and friendly tone
- Respect user confidentiality and never share or reference previous conversations
- If you don't know something say you don't know without making anything up

You are knowledgeable about various AI models and can help users choose the best model for their specific tasks. You have access to multiple AI models through OpenRouter including Claude, GPT, Llama, and many others.`;

<<<<<<< HEAD
  const instructions = systemEnhancement
=======
  const instructions = systemEnhancement 
>>>>>>> d4facf32
    ? `${baseInstructions}\n\n--- SPECIALIZED MODE ---\n\n${systemEnhancement}`
    : baseInstructions;

  return new Agent(components.agent, {
    name: "GPThree Assistant",
<<<<<<< HEAD
    chat: openrouter.chat(modelId, {
      usage: { include: true }, // Enable usage accounting
    }),
=======
    chat: openrouter.chat(modelId),
>>>>>>> d4facf32
    instructions,

    // Use OpenAI directly for embeddings with correct model ID
    textEmbedding: openai.embedding("text-embedding-3-small"),
    maxSteps: 3, // Allow for multi-step reasoning with tool calls
  });
}

// Default model for backward compatibility
const defaultModelId = "anthropic/claude-3.5-sonnet";

export const createThread = action({
  args: {
    prompt: v.string(),
    model: v.optional(v.string()),
    userId: v.string(),
    systemEnhancement: v.optional(v.string()),
  },
  handler: async (ctx, { prompt, model, userId, systemEnhancement }) => {
    if (!userId) {
      throw new Error("User must be authenticated to create threads");
    }
<<<<<<< HEAD

    const modelId = model || defaultModelId;
    const agent = createGPThreeAgent(modelId, systemEnhancement);

    // Generate a title from the first few words of the prompt
    const title = prompt.length > 40 ? prompt.substring(0, 40) + "..." : prompt;

=======
    
    const modelId = model || defaultModelId;
    const agent = createGPThreeAgent(modelId, systemEnhancement);
    
    // Generate a title from the first few words of the prompt
    const title = prompt.length > 40 ? prompt.substring(0, 40) + "..." : prompt;
    
>>>>>>> d4facf32
    const { threadId, thread } = await agent.createThread(ctx, {
      userId,
      title,
      summary: "New conversation with GPThree",
    });
<<<<<<< HEAD

=======
    
>>>>>>> d4facf32
    const result = await thread.generateText({ prompt });
    
    // Extract usage data from provider metadata
    let usage = null;
    if (result.providerMetadata?.openrouter?.usage) {
      const openrouterUsage = result.providerMetadata.openrouter.usage as any;
      // Type assertion since provider metadata is loosely typed
      if (typeof openrouterUsage === 'object' && openrouterUsage !== null) {
        usage = {
          promptTokens: openrouterUsage.promptTokens || 0,
          completionTokens: openrouterUsage.completionTokens || 0,
          totalTokens: openrouterUsage.totalTokens || 0,
          cost: openrouterUsage.cost || 0, // This is the key field we need for refunds
        };
        console.log('Extracted OpenRouter usage data:', usage);
      }
    } else {
      console.log('No OpenRouter usage data found in provider metadata');
      console.log('Available keys in result:', Object.keys(result));
    }
    
    return { 
      threadId, 
      text: result.text,
      usage: usage
    };
  },
});

export const continueThread = action({
  args: {
    prompt: v.string(),
    threadId: v.string(),
    model: v.optional(v.string()),
    systemEnhancement: v.optional(v.string()),
  },
  handler: async (ctx, { prompt, threadId, model, systemEnhancement }) => {
    const modelId = model || defaultModelId;
    const agent = createGPThreeAgent(modelId, systemEnhancement);
    const { thread } = await agent.continueThread(ctx, { threadId });
    const result = await thread.generateText({ prompt });

    // Extract usage data from provider metadata
    let usage = null;
    if (result.providerMetadata?.openrouter?.usage) {
      const openrouterUsage = result.providerMetadata.openrouter.usage as any;
      // Type assertion since provider metadata is loosely typed
      if (typeof openrouterUsage === 'object' && openrouterUsage !== null) {
        usage = {
          promptTokens: openrouterUsage.promptTokens || 0,
          completionTokens: openrouterUsage.completionTokens || 0,
          totalTokens: openrouterUsage.totalTokens || 0,
          cost: openrouterUsage.cost || 0,
        };
        console.log('Extracted OpenRouter usage data (continueThread):', usage);
      }
    } else {
      console.log('No OpenRouter usage data found in provider metadata (continueThread)');
    }

    // Return both text and usage data for refund processing
    return {
      text: result.text,
      usage: usage
    };
  },
});

// Create a new thread with user association
export const createNewThread = action({
  args: {
    title: v.optional(v.string()),
    userId: v.string(),
  },
  handler: async (ctx, { title, userId }) => {
    if (!userId) {
      throw new Error("User must be authenticated to create threads");
    }

    const agent = createGPThreeAgent(defaultModelId);
    const { threadId } = await agent.createThread(ctx, {
      userId,
      title: title || "New Conversation",
      summary: "A new conversation with GPThree",
    });

    return { threadId };
  },
});

// List user's threads using Convex Agent API
export const listUserThreads = query({
  args: {
    userId: v.string(),
  },
  handler: async (
    ctx,
    { userId }
  ): Promise<
    Array<{
      _id: string;
      title: string;
      summary: string;
      _creationTime: number;
    }>
  > => {
    try {
      const threads = await ctx.runQuery(
        components.agent.threads.listThreadsByUserId,
        {
          userId,
          paginationOpts: { cursor: null, numItems: 50 },
        }
      );

      return threads.page.map((thread: any) => ({
        _id: thread._id,
        title: thread.title || "Untitled",
        summary: thread.summary || "No summary",
        _creationTime: thread._creationTime,
      }));
    } catch (error) {
      console.log("Failed to fetch threads:", error);
      return [];
    }
  },
});

// Delete a thread using Convex Agent API
export const deleteThread = action({
  args: {
    threadId: v.string(),
    userId: v.string(),
  },
  handler: async (ctx, { threadId, userId }) => {
    if (!userId) {
      throw new Error("User must be authenticated to delete threads");
    }

    try {
      const agent = createGPThreeAgent(defaultModelId);
      await agent.deleteThreadAsync(ctx, { threadId });
      return { success: true };
    } catch (error) {
      console.error("Failed to delete thread:", error);
      throw new Error("Failed to delete thread");
    }
  },
});

// List messages for a thread using Convex Agent API
export const listThreadMessages = query({
  args: {
    threadId: v.string(),
  },
  handler: async (ctx, { threadId }) => {
    try {
      const messages = await listMessages(ctx, components.agent, {
        threadId,
        excludeToolMessages: true,
        paginationOpts: {
          cursor: null,
          numItems: 100,
        },
      });

      return messages.page;
    } catch (error) {
      console.log("Failed to fetch messages:", error);
      return [];
    }
  },
});

// Create a new thread with user association
export const createNewThread = action({
  args: {
    title: v.optional(v.string()),
    userId: v.string(),
  },
  handler: async (ctx, { title, userId }) => {
    if (!userId) {
      throw new Error("User must be authenticated to create threads");
    }
    
    const agent = createGPThreeAgent(defaultModelId);
    const { threadId } = await agent.createThread(ctx, {
      userId,
      title: title || "New Conversation",
      summary: "A new conversation with GPThree",
    });
    
    return { threadId };
  },
});

// List user's threads using Convex Agent API
export const listUserThreads = query({
  args: {
    userId: v.string(),
  },
  handler: async (ctx, { userId }): Promise<Array<{
    _id: string;
    title: string;
    summary: string;
    _creationTime: number;
  }>> => {
    try {
      const threads = await ctx.runQuery(
        components.agent.threads.listThreadsByUserId,
        {
          userId,
          paginationOpts: { cursor: null, numItems: 50 }
        }
      );
      
      return threads.page.map((thread: any) => ({
        _id: thread._id,
        title: thread.title || "Untitled",
        summary: thread.summary || "No summary",
        _creationTime: thread._creationTime,
      }));
    } catch (error) {
      console.log("Failed to fetch threads:", error);
      return [];
    }
  },
});

// Delete a thread using Convex Agent API
export const deleteThread = action({
  args: {
    threadId: v.string(),
    userId: v.string(),
  },
  handler: async (ctx, { threadId, userId }) => {
    if (!userId) {
      throw new Error("User must be authenticated to delete threads");
    }
    
    try {
      const agent = createGPThreeAgent(defaultModelId);
      await agent.deleteThreadAsync(ctx, { threadId });
      return { success: true };
    } catch (error) {
      console.error("Failed to delete thread:", error);
      throw new Error("Failed to delete thread");
    }
  },
});

// List messages for a thread using Convex Agent API
export const listThreadMessages = query({
  args: {
    threadId: v.string(),
  },
  handler: async (ctx, { threadId }) => {
    try {
      const messages = await listMessages(ctx, components.agent, {
        threadId,
        excludeToolMessages: true,
        paginationOpts: {
          cursor: null,
          numItems: 100,
        },
      });
      
      return messages.page;
    } catch (error) {
      console.log("Failed to fetch messages:", error);
      return [];
    }
  },
});
<|MERGE_RESOLUTION|>--- conflicted
+++ resolved
@@ -1,14 +1,7 @@
 import { components } from "./_generated/api";
 import { internal } from "./_generated/api";
 import { Agent } from "@convex-dev/agent";
-<<<<<<< HEAD
-import {
-  createThread as createAgentThread,
-  listMessages,
-} from "@convex-dev/agent";
-=======
 import { createThread as createAgentThread, listMessages } from "@convex-dev/agent";
->>>>>>> d4facf32
 import { createOpenRouter } from "@openrouter/ai-sdk-provider";
 import { action, query, mutation, internalMutation } from "./_generated/server";
 import { v } from "convex/values";
@@ -49,23 +42,15 @@
 
 You are knowledgeable about various AI models and can help users choose the best model for their specific tasks. You have access to multiple AI models through OpenRouter including Claude, GPT, Llama, and many others.`;
 
-<<<<<<< HEAD
   const instructions = systemEnhancement
-=======
-  const instructions = systemEnhancement 
->>>>>>> d4facf32
     ? `${baseInstructions}\n\n--- SPECIALIZED MODE ---\n\n${systemEnhancement}`
     : baseInstructions;
 
   return new Agent(components.agent, {
     name: "GPThree Assistant",
-<<<<<<< HEAD
     chat: openrouter.chat(modelId, {
       usage: { include: true }, // Enable usage accounting
     }),
-=======
-    chat: openrouter.chat(modelId),
->>>>>>> d4facf32
     instructions,
 
     // Use OpenAI directly for embeddings with correct model ID
@@ -88,33 +73,17 @@
     if (!userId) {
       throw new Error("User must be authenticated to create threads");
     }
-<<<<<<< HEAD
 
     const modelId = model || defaultModelId;
     const agent = createGPThreeAgent(modelId, systemEnhancement);
 
     // Generate a title from the first few words of the prompt
     const title = prompt.length > 40 ? prompt.substring(0, 40) + "..." : prompt;
-
-=======
-    
-    const modelId = model || defaultModelId;
-    const agent = createGPThreeAgent(modelId, systemEnhancement);
-    
-    // Generate a title from the first few words of the prompt
-    const title = prompt.length > 40 ? prompt.substring(0, 40) + "..." : prompt;
-    
->>>>>>> d4facf32
     const { threadId, thread } = await agent.createThread(ctx, {
       userId,
       title,
       summary: "New conversation with GPThree",
     });
-<<<<<<< HEAD
-
-=======
-    
->>>>>>> d4facf32
     const result = await thread.generateText({ prompt });
     
     // Extract usage data from provider metadata
@@ -288,104 +257,3 @@
     }
   },
 });
-
-// Create a new thread with user association
-export const createNewThread = action({
-  args: {
-    title: v.optional(v.string()),
-    userId: v.string(),
-  },
-  handler: async (ctx, { title, userId }) => {
-    if (!userId) {
-      throw new Error("User must be authenticated to create threads");
-    }
-    
-    const agent = createGPThreeAgent(defaultModelId);
-    const { threadId } = await agent.createThread(ctx, {
-      userId,
-      title: title || "New Conversation",
-      summary: "A new conversation with GPThree",
-    });
-    
-    return { threadId };
-  },
-});
-
-// List user's threads using Convex Agent API
-export const listUserThreads = query({
-  args: {
-    userId: v.string(),
-  },
-  handler: async (ctx, { userId }): Promise<Array<{
-    _id: string;
-    title: string;
-    summary: string;
-    _creationTime: number;
-  }>> => {
-    try {
-      const threads = await ctx.runQuery(
-        components.agent.threads.listThreadsByUserId,
-        {
-          userId,
-          paginationOpts: { cursor: null, numItems: 50 }
-        }
-      );
-      
-      return threads.page.map((thread: any) => ({
-        _id: thread._id,
-        title: thread.title || "Untitled",
-        summary: thread.summary || "No summary",
-        _creationTime: thread._creationTime,
-      }));
-    } catch (error) {
-      console.log("Failed to fetch threads:", error);
-      return [];
-    }
-  },
-});
-
-// Delete a thread using Convex Agent API
-export const deleteThread = action({
-  args: {
-    threadId: v.string(),
-    userId: v.string(),
-  },
-  handler: async (ctx, { threadId, userId }) => {
-    if (!userId) {
-      throw new Error("User must be authenticated to delete threads");
-    }
-    
-    try {
-      const agent = createGPThreeAgent(defaultModelId);
-      await agent.deleteThreadAsync(ctx, { threadId });
-      return { success: true };
-    } catch (error) {
-      console.error("Failed to delete thread:", error);
-      throw new Error("Failed to delete thread");
-    }
-  },
-});
-
-// List messages for a thread using Convex Agent API
-export const listThreadMessages = query({
-  args: {
-    threadId: v.string(),
-  },
-  handler: async (ctx, { threadId }) => {
-    try {
-      const messages = await listMessages(ctx, components.agent, {
-        threadId,
-        excludeToolMessages: true,
-        paginationOpts: {
-          cursor: null,
-          numItems: 100,
-        },
-      });
-      
-      return messages.page;
-    } catch (error) {
-      console.log("Failed to fetch messages:", error);
-      return [];
-    }
-  },
-});
